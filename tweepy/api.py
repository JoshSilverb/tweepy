# Tweepy
# Copyright 2009-2010 Joshua Roesslein
# See LICENSE for details.

import os
import mimetypes

from tweepy.binder import bind_api
from tweepy.error import TweepError
from tweepy.parsers import ModelParser
from tweepy.utils import list_to_csv


class API(object):
    """Twitter API"""

    def __init__(self, auth_handler=None,
            host='api.twitter.com', search_host='search.twitter.com',
             cache=None, secure=True, api_root='/1.1', search_root='',
            retry_count=0, retry_delay=0, retry_errors=None, timeout=60,
            parser=None, compression=False):
        self.auth = auth_handler
        self.host = host
        self.search_host = search_host
        self.api_root = api_root
        self.search_root = search_root
        self.cache = cache
        self.secure = secure
        self.compression = compression
        self.retry_count = retry_count
        self.retry_delay = retry_delay
        self.retry_errors = retry_errors
        self.timeout = timeout
        self.parser = parser or ModelParser()

    """ statuses/home_timeline """
    home_timeline = bind_api(
        path = '/statuses/home_timeline.json',
        payload_type = 'status', payload_list = True,
        allowed_param = ['since_id', 'max_id', 'count'],
        require_auth = True
    )

    """ statuses/user_timeline """
    user_timeline = bind_api(
        path = '/statuses/user_timeline.json',
        payload_type = 'status', payload_list = True,
        allowed_param = ['id', 'user_id', 'screen_name', 'since_id',
                          'max_id', 'count', 'include_rts']
    )

    """ statuses/mentions """
    mentions_timeline = bind_api(
        path = '/statuses/mentions_timeline.json',
        payload_type = 'status', payload_list = True,
        allowed_param = ['since_id', 'max_id', 'count'],
        require_auth = True
    )

    """/related_results/show/:id.format"""
    related_results = bind_api(
        path = '/related_results/show/{id}.json',
        payload_type = 'relation', payload_list = True,
        allowed_param = ['id'],
        require_auth = False
    )

    """ statuses/retweets_of_me """
    retweets_of_me = bind_api(
        path = '/statuses/retweets_of_me.json',
        payload_type = 'status', payload_list = True,
        allowed_param = ['since_id', 'max_id', 'count'],
        require_auth = True
    )

    """ statuses/show """
    get_status = bind_api(
        path = '/statuses/show.json',
        payload_type = 'status',
        allowed_param = ['id']
    )

    """ statuses/update """
    update_status = bind_api(
        path = '/statuses/update.json',
        method = 'POST',
        payload_type = 'status',
        allowed_param = ['status', 'in_reply_to_status_id', 'lat', 'long', 'source', 'place_id'],
        require_auth = True
    )

    """ statuses/update_with_media """
    def update_with_media(self, filename, *args, **kwargs):
        headers, post_data = API._pack_image(filename, 3072, form_field='media[]')
        kwargs.update({'headers': headers, 'post_data': post_data})

        return bind_api(
            path='/statuses/update_with_media.json',
            method = 'POST',
            payload_type='status',
            allowed_param = [
                'status', 'possibly_sensitive', 'in_reply_to_status_id', 'lat', 'long',
                'place_id', 'display_coordinates'
            ],
            require_auth=True
        )(self, *args, **kwargs)

    """ statuses/destroy """
    destroy_status = bind_api(
        path = '/statuses/destroy/{id}.json',
        method = 'POST',
        payload_type = 'status',
        allowed_param = ['id'],
        require_auth = True
    )

    """ statuses/retweet """
    retweet = bind_api(
        path = '/statuses/retweet/{id}.json',
        method = 'POST',
        payload_type = 'status',
        allowed_param = ['id'],
        require_auth = True
    )

    """ statuses/retweets """
    retweets = bind_api(
        path = '/statuses/retweets/{id}.json',
        payload_type = 'status', payload_list = True,
        allowed_param = ['id', 'count'],
        require_auth = True
    )

    retweeters = bind_api(
        path = '/statuses/retweeters/ids.json',
        payload_type = 'ids',
        allowed_param = ['id', 'cursor', 'stringify_ids']
    )

    """ users/show """
    get_user = bind_api(
        path = '/users/show.json',
        payload_type = 'user',
        allowed_param = ['id', 'user_id', 'screen_name']
    )

    ''' statuses/oembed '''
    get_oembed = bind_api(
        path = '/statuses/oembed.json',
        payload_type = 'json',
        allowed_param = ['id', 'url', 'maxwidth', 'hide_media', 'omit_script', 'align', 'related', 'lang']
    )

    """ Perform bulk look up of users from user ID or screenname """
    def lookup_users(self, user_ids=None, screen_names=None):
        return self._lookup_users(list_to_csv(user_ids), list_to_csv(screen_names))

    _lookup_users = bind_api(
        path = '/users/lookup.json',
        payload_type = 'user', payload_list = True,
        allowed_param = ['user_id', 'screen_name'],
    )

    """ Get the authenticated user """
    def me(self):
        return self.get_user(screen_name=self.auth.get_username())

    """ users/search """
    search_users = bind_api(
        path = '/users/search.json',
        payload_type = 'user', payload_list = True,
        require_auth = True,
        allowed_param = ['q', 'per_page', 'page']
    )

    """ users/suggestions/:slug """
    suggested_users = bind_api(
        path = '/users/suggestions/{slug}.json',
        payload_type = 'user', payload_list = True,
        require_auth = True,
        allowed_param = ['slug', 'lang']
    )

    """ users/suggestions """
    suggested_categories = bind_api(
        path = '/users/suggestions.json',
        payload_type = 'category', payload_list = True,
        allowed_param = ['lang'],
        require_auth = True
    )

    """ users/suggestions/:slug/members """
    suggested_users_tweets = bind_api(
        path = '/users/suggestions/{slug}/members.json',
        payload_type = 'status', payload_list = True,
        allowed_param = ['slug'],
        require_auth = True
    )

    """ direct_messages """
    direct_messages = bind_api(
        path = '/direct_messages.json',
        payload_type = 'direct_message', payload_list = True,
        allowed_param = ['since_id', 'max_id', 'count'],
        require_auth = True
    )

    """ direct_messages/show """
    get_direct_message = bind_api(
        path = '/direct_messages/show/{id}.json',
        payload_type = 'direct_message',
        allowed_param = ['id'],
        require_auth = True
    )

    """ direct_messages/sent """
    sent_direct_messages = bind_api(
        path = '/direct_messages/sent.json',
        payload_type = 'direct_message', payload_list = True,
        allowed_param = ['since_id', 'max_id', 'count', 'page'],
        require_auth = True
    )

    """ direct_messages/new """
    send_direct_message = bind_api(
        path = '/direct_messages/new.json',
        method = 'POST',
        payload_type = 'direct_message',
        allowed_param = ['user', 'screen_name', 'user_id', 'text'],
        require_auth = True
    )

    """ direct_messages/destroy """
    destroy_direct_message = bind_api(
        path = '/direct_messages/destroy.json',
        method = 'DELETE',
        payload_type = 'direct_message',
        allowed_param = ['id'],
        require_auth = True
    )

    """ friendships/create """
    create_friendship = bind_api(
        path = '/friendships/create.json',
        method = 'POST',
        payload_type = 'user',
        allowed_param = ['id', 'user_id', 'screen_name', 'follow'],
        require_auth = True
    )

    """ friendships/destroy """
    destroy_friendship = bind_api(
        path = '/friendships/destroy.json',
        method = 'DELETE',
        payload_type = 'user',
        allowed_param = ['id', 'user_id', 'screen_name'],
        require_auth = True
    )

    """ friendships/show """
    show_friendship = bind_api(
        path = '/friendships/show.json',
        payload_type = 'friendship',
        allowed_param = ['source_id', 'source_screen_name',
                          'target_id', 'target_screen_name']
    )

    """ Perform bulk look up of friendships from user ID or screenname """
    def lookup_friendships(self, user_ids=None, screen_names=None):
        return self._lookup_friendships(list_to_csv(user_ids), list_to_csv(screen_names))

    _lookup_friendships = bind_api(
        path = '/friendships/lookup.json',
        payload_type = 'relationship', payload_list = True,
        allowed_param = ['user_id', 'screen_name'],
        require_auth = True
    )


    """ friends/ids """
    friends_ids = bind_api(
        path = '/friends/ids.json',
        payload_type = 'ids',
        allowed_param = ['id', 'user_id', 'screen_name', 'cursor']
    )

    """ friends/list """
    friends = bind_api(
        path = '/friends/list.json',
        payload_type = 'user', payload_list = True,
        allowed_param = ['id', 'user_id', 'screen_name', 'cursor']
    )

    """ friendships/incoming """
    friendships_incoming = bind_api(
        path = '/friendships/incoming.json',
        payload_type = 'ids',
        allowed_param = ['cursor']
    )

    """ friendships/outgoing"""
    friendships_outgoing = bind_api(
        path = '/friendships/outgoing.json',
        payload_type = 'ids',
        allowed_param = ['cursor']
    )

    """ followers/ids """
    followers_ids = bind_api(
        path = '/followers/ids.json',
        payload_type = 'ids',
        allowed_param = ['id', 'user_id', 'screen_name', 'cursor']
    )

    """ followers/list """
    followers = bind_api(
        path = '/followers/list.json',
        payload_type = 'user', payload_list = True,
        allowed_param = ['id', 'user_id', 'screen_name', 'cursor']
    )

    """ account/verify_credentials """
    def verify_credentials(self, **kargs):
        try:
            return bind_api(
                path = '/account/verify_credentials.json',
                payload_type = 'user',
                require_auth = True,
                allowed_param = ['include_entities', 'skip_status'],
            )(self, **kargs)
        except TweepError, e:
            if e.response and e.response.status == 401:
                return False
            raise

    """ account/rate_limit_status """
    rate_limit_status = bind_api(
        path = '/application/rate_limit_status.json',
        payload_type = 'json',
        allowed_param = ['resources'],
        use_cache = False
    )

    """ account/update_delivery_device """
    set_delivery_device = bind_api(
        path = '/account/update_delivery_device.json',
        method = 'POST',
        allowed_param = ['device'],
        payload_type = 'user',
        require_auth = True
    )

    """ account/update_profile_colors """
    update_profile_colors = bind_api(
        path = '/account/update_profile_colors.json',
        method = 'POST',
        payload_type = 'user',
        allowed_param = ['profile_background_color', 'profile_text_color',
                          'profile_link_color', 'profile_sidebar_fill_color',
                          'profile_sidebar_border_color'],
        require_auth = True
    )

    """ account/update_profile_image """
    def update_profile_image(self, filename):
        headers, post_data = API._pack_image(filename, 700)
        return bind_api(
            path = '/account/update_profile_image.json',
            method = 'POST',
            payload_type = 'user',
            require_auth = True
        )(self, post_data=post_data, headers=headers)

    """ account/update_profile_background_image """
    def update_profile_background_image(self, filename, *args, **kargs):
        headers, post_data = API._pack_image(filename, 800)
        bind_api(
            path = '/account/update_profile_background_image.json',
            method = 'POST',
            payload_type = 'user',
            allowed_param = ['tile'],
            require_auth = True
        )(self, post_data=post_data, headers=headers)

    """ account/update_profile_banner """
    def update_profile_banner(self, filename, *args, **kargs):
        headers, post_data = API._pack_image(filename, 700, form_field="banner")
        bind_api(
            path = '/account/update_profile_banner.json',
            method = 'POST',
            allowed_param = ['width', 'height', 'offset_left', 'offset_right'],
            require_auth = True
        )(self, post_data=post_data, headers=headers)


    """ account/update_profile """
    update_profile = bind_api(
        path = '/account/update_profile.json',
        method = 'POST',
        payload_type = 'user',
        allowed_param = ['name', 'url', 'location', 'description'],
        require_auth = True
    )

    """ favorites """
    favorites = bind_api(
        path = '/favorites/list.json',
        payload_type = 'status', payload_list = True,
        allowed_param = ['screen_name', 'user_id', 'max_id', 'count', 'since_id', 'max_id']
    )

    """ favorites/create """
    create_favorite = bind_api(
        path = '/favorites/create.json',
        method = 'POST',
        payload_type = 'status',
        allowed_param = ['id'],
        require_auth = True
    )

    """ favorites/destroy """
    destroy_favorite = bind_api(
        path = '/favorites/destroy.json',
        method = 'POST',
        payload_type = 'status',
        allowed_param = ['id'],
        require_auth = True
    )

    """ blocks/create """
    create_block = bind_api(
        path = '/blocks/create.json',
        method = 'POST',
        payload_type = 'user',
        allowed_param = ['id', 'user_id', 'screen_name'],
        require_auth = True
    )

    """ blocks/destroy """
    destroy_block = bind_api(
        path = '/blocks/destroy.json',
        method = 'DELETE',
        payload_type = 'user',
        allowed_param = ['id', 'user_id', 'screen_name'],
        require_auth = True
    )

    """ blocks/blocking """
    blocks = bind_api(
        path = '/blocks/list.json',
        payload_type = 'user', payload_list = True,
        allowed_param = ['cursor'],
        require_auth = True
    )

    """ blocks/blocking/ids """
    blocks_ids = bind_api(
        path = '/blocks/ids.json',
        payload_type = 'json',
        require_auth = True
    )

    """ report_spam """
    report_spam = bind_api(
        path = '/users/report_spam.json',
        method = 'POST',
        payload_type = 'user',
        allowed_param = ['user_id', 'screen_name'],
        require_auth = True
    )

    """ saved_searches """
    saved_searches = bind_api(
        path = '/saved_searches/list.json',
        payload_type = 'saved_search', payload_list = True,
        require_auth = True
    )

    """ saved_searches/show """
    get_saved_search = bind_api(
        path = '/saved_searches/show/{id}.json',
        payload_type = 'saved_search',
        allowed_param = ['id'],
        require_auth = True
    )

    """ saved_searches/create """
    create_saved_search = bind_api(
        path = '/saved_searches/create.json',
        method = 'POST',
        payload_type = 'saved_search',
        allowed_param = ['query'],
        require_auth = True
    )

    """ saved_searches/destroy """
    destroy_saved_search = bind_api(
        path = '/saved_searches/destroy/{id}.json',
        method = 'POST',
        payload_type = 'saved_search',
        allowed_param = ['id'],
        require_auth = True
    )

    create_list = bind_api(
        path = '/lists/create.json',
        method = 'POST',
        payload_type = 'list',
        allowed_param = ['name', 'mode', 'description'],
        require_auth = True
    )

    destroy_list = bind_api(
        path = '/lists/destroy.json',
        method = 'POST',
        payload_type = 'list',
        allowed_param = ['owner_screen_name', 'owner_id', 'list_id', 'slug'],
        require_auth = True
    )

    update_list = bind_api(
        path = '/lists/update.json',
        method = 'POST',
        payload_type = 'list',
        allowed_param = ['list_id', 'slug', 'name', 'mode', 'description', 'owner_screen_name', 'owner_id'],
        require_auth = True
    )

    lists_all = bind_api(
        path = '/lists/list.json',
        payload_type = 'list', payload_list = True,
        allowed_param = ['screen_name', 'user_id'],
        require_auth = True
    )

    lists_memberships = bind_api(
        path = '/lists/memberships.json',
        payload_type = 'list', payload_list = True,
        allowed_param = ['screen_name', 'user_id', 'filter_to_owned_lists', 'cursor'],
        require_auth = True
    )

    lists_subscriptions = bind_api(
        path = '/lists/subscriptions.json',
        payload_type = 'list', payload_list = True,
        allowed_param = ['screen_name', 'user_id', 'cursor'],
        require_auth = True
    )

    list_timeline = bind_api(
        path = '/lists/statuses.json',
        payload_type = 'status', payload_list = True,
        allowed_param = ['owner_screen_name', 'slug', 'owner_id', 'list_id', 'since_id', 'max_id', 'count', 'include_rts']
    )

    get_list = bind_api(
        path = '/lists/show.json',
        payload_type = 'list',
        allowed_param = ['owner_screen_name', 'owner_id', 'slug', 'list_id']
    )

    add_list_member = bind_api(
        path = '/lists/members/create.json',
        method = 'POST',
        payload_type = 'list',
        allowed_param = ['screen_name', 'user_id', 'owner_screen_name', 'owner_id', 'slug', 'list_id'],
        require_auth = True
    )

    remove_list_member = bind_api(
        path = '/lists/members/destroy.json',
        method = 'POST',
        payload_type = 'list',
        allowed_param = ['screen_name', 'user_id', 'owner_screen_name', 'owner_id', 'slug', 'list_id'],
        require_auth = True
    )

    list_members = bind_api(
        path = '/lists/members.json',
        payload_type = 'user', payload_list = True,
        allowed_param = ['owner_screen_name', 'slug', 'list_id', 'owner_id', 'cursor']
    )

    show_list_member = bind_api(
        path = '/lists/members/show.json',
        payload_type = 'user',
        allowed_param = ['list_id', 'slug', 'user_id', 'screen_name', 'owner_screen_name', 'owner_id']
    )

    subscribe_list = bind_api(
        path = '/lists/subscribers/create.json',
        method = 'POST',
        payload_type = 'list',
        allowed_param = ['owner_screen_name', 'slug', 'owner_id', 'list_id'],
        require_auth = True
    )

    unsubscribe_list = bind_api(
        path = '/lists/subscribers/destroy.json',
        method = 'POST',
        payload_type = 'list',
        allowed_param = ['owner_screen_name', 'slug', 'owner_id', 'list_id'],
        require_auth = True
    )

    list_subscribers = bind_api(
        path = '/lists/subscribers.json',
        payload_type = 'user', payload_list = True,
        allowed_param = ['owner_screen_name', 'slug', 'owner_id', 'list_id', 'cursor']
    )

    show_list_subscriber = bind_api(
        path = '/lists/subscribers/show.json',
        payload_type = 'user',
        allowed_param = ['owner_screen_name', 'slug', 'screen_name', 'owner_id', 'list_id', 'user_id']
    )

    """ trends/available """
    trends_available = bind_api(
        path = '/trends/available.json',
        payload_type = 'json'
    )

    trends_place = bind_api(
        path = '/trends/place.json',
        payload_type = 'json',
        allowed_param = ['id', 'exclude']
    )

    trends_closest = bind_api(
        path = '/trends/closest.json',
        payload_type = 'json',
        allowed_param = ['lat', 'long']
    )

    """ search """
    search = bind_api(
        path = '/search/tweets.json',
        payload_type = 'search_results',
        allowed_param = ['q', 'lang', 'locale', 'since_id', 'geocode', 'max_id', 'since', 'until', 'result_type', 'count', 'include_entities', 'from', 'to', 'source']
    )

    """ trends/daily """
    trends_daily = bind_api(
        path = '/trends/daily.json',
        payload_type = 'json',
        allowed_param = ['date', 'exclude']
    )

    """ trends/weekly """
    trends_weekly = bind_api(
        path = '/trends/weekly.json',
        payload_type = 'json',
        allowed_param = ['date', 'exclude']
    )

    """ geo/reverse_geocode """
    reverse_geocode = bind_api(
        path = '/geo/reverse_geocode.json',
        payload_type = 'place', payload_list = True,
        allowed_param = ['lat', 'long', 'accuracy', 'granularity', 'max_results']
    )

    """ geo/id """
    geo_id = bind_api(
        path = '/geo/id/{id}.json',
        payload_type = 'place',
        allowed_param = ['id']
    )

    """ geo/search """
    geo_search = bind_api(
        path = '/geo/search.json',
        payload_type = 'place', payload_list = True,
        allowed_param = ['lat', 'long', 'query', 'ip', 'granularity', 'accuracy', 'max_results', 'contained_within']
    )

    """ geo/similar_places """
    geo_similar_places = bind_api(
        path = '/geo/similar_places.json',
        payload_type = 'place', payload_list = True,
        allowed_param = ['lat', 'long', 'name', 'contained_within']
    )

<<<<<<< HEAD
    """ help/languages.json """
    supported_languages = bind_api(
        path = '/help/languages.json',
        payload_type = 'json',
        require_auth = True
=======
    """help/configuration"""
    configuration = bind_api(
        path = '/help/configuration.json',
        payload_type = 'json',
        require_auth = True,
>>>>>>> 9a5c56f4
    )

    """ Internal use only """
    @staticmethod
    def _pack_image(filename, max_size, form_field="image"):
        """Pack image from file into multipart-formdata post body"""
        # image must be less than 700kb in size
        try:
            if os.path.getsize(filename) > (max_size * 1024):
                raise TweepError('File is too big, must be less than 700kb.')
        except os.error:
            raise TweepError('Unable to access file')

        # image must be gif, jpeg, or png
        file_type = mimetypes.guess_type(filename)
        if file_type is None:
            raise TweepError('Could not determine file type')
        file_type = file_type[0]
        if file_type not in ['image/gif', 'image/jpeg', 'image/png']:
            raise TweepError('Invalid file type for image: %s' % file_type)

        # build the mulitpart-formdata body
        fp = open(filename, 'rb')
        BOUNDARY = 'Tw3ePy'
        body = []
        body.append('--' + BOUNDARY)
        body.append('Content-Disposition: form-data; name="%s"; filename="%s"' % (form_field, filename))
        body.append('Content-Type: %s' % file_type)
        body.append('')
        body.append(fp.read())
        body.append('--' + BOUNDARY + '--')
        body.append('')
        fp.close()
        body = '\r\n'.join(body)

        # build headers
        headers = {
            'Content-Type': 'multipart/form-data; boundary=Tw3ePy',
            'Content-Length': str(len(body))
        }

        return headers, body
<|MERGE_RESOLUTION|>--- conflicted
+++ resolved
@@ -682,19 +682,17 @@
         allowed_param = ['lat', 'long', 'name', 'contained_within']
     )
 
-<<<<<<< HEAD
     """ help/languages.json """
     supported_languages = bind_api(
         path = '/help/languages.json',
         payload_type = 'json',
         require_auth = True
-=======
+
     """help/configuration"""
     configuration = bind_api(
         path = '/help/configuration.json',
         payload_type = 'json',
         require_auth = True,
->>>>>>> 9a5c56f4
     )
 
     """ Internal use only """
