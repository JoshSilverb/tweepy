# Tweepy
# Copyright 2009-2019 Joshua Roesslein
# See LICENSE for details.

<<<<<<< HEAD
from __future__ import print_function

import os
import imghdr
=======
import mimetypes
import os
>>>>>>> 9e40a9c2

import six

from tweepy.binder import bind_api
from tweepy.error import TweepError
from tweepy.parsers import ModelParser, Parser
from tweepy.utils import list_to_csv


class API(object):
    """Twitter API"""

    def __init__(self, auth_handler=None,
                 host='api.twitter.com', search_host='search.twitter.com',
                 upload_host='upload.twitter.com', cache=None, api_root='/1.1',
                 search_root='', upload_root='/1.1', retry_count=0,
                 retry_delay=0, retry_errors=None, timeout=60, parser=None,
                 compression=False, wait_on_rate_limit=False,
                 wait_on_rate_limit_notify=False, proxy=''):
        """ Api instance Constructor

        :param auth_handler:
        :param host:  url of the server of the rest api, default:'api.twitter.com'
        :param search_host: url of the search server, default:'search.twitter.com'
        :param upload_host: url of the upload server, default:'upload.twitter.com'
        :param cache: Cache to query if a GET method is used, default:None
        :param api_root: suffix of the api version, default:'/1.1'
        :param search_root: suffix of the search version, default:''
        :param upload_root: suffix of the upload version, default:'/1.1'
        :param retry_count: number of allowed retries, default:0
        :param retry_delay: delay in second between retries, default:0
        :param retry_errors: default:None
        :param timeout: delay before to consider the request as timed out in seconds, default:60
        :param parser: ModelParser instance to parse the responses, default:None
        :param compression: If the response is compressed, default:False
        :param wait_on_rate_limit: If the api wait when it hits the rate limit, default:False
        :param wait_on_rate_limit_notify: If the api print a notification when the rate limit is hit, default:False
        :param proxy: Url to use as proxy during the HTTP request, default:''

        :raise TypeError: If the given parser is not a ModelParser instance.
        """
        self.auth = auth_handler
        self.host = host
        self.search_host = search_host
        self.upload_host = upload_host
        self.api_root = api_root
        self.search_root = search_root
        self.upload_root = upload_root
        self.cache = cache
        self.compression = compression
        self.retry_count = retry_count
        self.retry_delay = retry_delay
        self.retry_errors = retry_errors
        self.timeout = timeout
        self.wait_on_rate_limit = wait_on_rate_limit
        self.wait_on_rate_limit_notify = wait_on_rate_limit_notify
        self.parser = parser or ModelParser()
        self.proxy = {}
        if proxy:
            self.proxy['https'] = proxy

        # Attempt to explain more clearly the parser argument requirements
        # https://github.com/tweepy/tweepy/issues/421
        #
        parser_type = Parser
        if not isinstance(self.parser, parser_type):
            raise TypeError(
                '"parser" argument has to be an instance of "{required}".'
                ' It is currently a {actual}.'.format(
                    required=parser_type.__name__,
                    actual=type(self.parser)
                )
            )

    @property
    def home_timeline(self):
        """ :reference: https://developer.twitter.com/en/docs/tweets/timelines/api-reference/get-statuses-home_timeline
            :allowed_param:'since_id', 'max_id', 'count'
        """
        return bind_api(
            api=self,
            path='/statuses/home_timeline.json',
            payload_type='status', payload_list=True,
            allowed_param=['since_id', 'max_id', 'count'],
            require_auth=True
        )

    def statuses_lookup(self, id_, include_entities=None,
                        trim_user=None, map_=None, tweet_mode=None):
        return self._statuses_lookup(list_to_csv(id_), include_entities,
                                     trim_user, map_, tweet_mode)

    @property
    def _statuses_lookup(self):
        """ :reference: https://developer.twitter.com/en/docs/tweets/post-and-engage/api-reference/get-statuses-lookup
            :allowed_param:'id', 'include_entities', 'trim_user', 'map', 'tweet_mode'
        """
        return bind_api(
            api=self,
            path='/statuses/lookup.json',
            payload_type='status', payload_list=True,
            allowed_param=['id', 'include_entities', 'trim_user', 'map', 'tweet_mode'],
            require_auth=True
        )

    @property
    def user_timeline(self):
        """ :reference: https://developer.twitter.com/en/docs/tweets/timelines/api-reference/get-statuses-user_timeline
            :allowed_param:'id', 'user_id', 'screen_name', 'since_id', 'max_id', 'count', 'include_rts', 'trim_user', 'exclude_replies'
        """
        return bind_api(
            api=self,
            path='/statuses/user_timeline.json',
            payload_type='status', payload_list=True,
            allowed_param=['id', 'user_id', 'screen_name', 'since_id',
                           'max_id', 'count', 'include_rts', 'trim_user',
                           'exclude_replies']
        )

    @property
    def mentions_timeline(self):
        """ :reference: https://developer.twitter.com/en/docs/tweets/timelines/api-reference/get-statuses-mentions_timeline
            :allowed_param:'since_id', 'max_id', 'count'
        """
        return bind_api(
            api=self,
            path='/statuses/mentions_timeline.json',
            payload_type='status', payload_list=True,
            allowed_param=['since_id', 'max_id', 'count'],
            require_auth=True
        )

    @property
    def related_results(self):
        """ :reference: https://dev.twitter.com/docs/api/1.1/get/related_results/show/%3id.format
            :allowed_param:'id'
        """
        return bind_api(
            api=self,
            path='/related_results/show/{id}.json',
            payload_type='relation', payload_list=True,
            allowed_param=['id'],
            require_auth=False
        )

    @property
    def retweets_of_me(self):
        """ :reference: https://developer.twitter.com/en/docs/tweets/post-and-engage/api-reference/get-statuses-retweets_of_me
            :allowed_param:'since_id', 'max_id', 'count'
        """
        return bind_api(
            api=self,
            path='/statuses/retweets_of_me.json',
            payload_type='status', payload_list=True,
            allowed_param=['since_id', 'max_id', 'count'],
            require_auth=True
        )

    @property
    def get_status(self):
        """ :reference: https://developer.twitter.com/en/docs/tweets/post-and-engage/api-reference/get-statuses-show-id
            :allowed_param:'id'
        """
        return bind_api(
            api=self,
            path='/statuses/show.json',
            payload_type='status',
            allowed_param=['id']
        )

    def update_status(self, *args, **kwargs):
        """ :reference: https://developer.twitter.com/en/docs/tweets/post-and-engage/api-reference/post-statuses-update
            :allowed_param:'status', 'in_reply_to_status_id', 'in_reply_to_status_id_str', 'auto_populate_reply_metadata', 'lat', 'long', 'source', 'place_id', 'display_coordinates', 'media_ids'
        """
        post_data = {}
        media_ids = kwargs.pop("media_ids", None)
        if media_ids is not None:
            post_data["media_ids"] = list_to_csv(media_ids)

        return bind_api(
            api=self,
            path='/statuses/update.json',
            method='POST',
            payload_type='status',
            allowed_param=['status', 'in_reply_to_status_id', 'in_reply_to_status_id_str', 'auto_populate_reply_metadata', 'lat', 'long', 'source', 'place_id', 'display_coordinates'],
            require_auth=True
        )(post_data=post_data, *args, **kwargs)

    def media_upload(self, filename, *args, **kwargs):
        """ :reference: https://developer.twitter.com/en/docs/media/upload-media/api-reference/post-media-upload
            :allowed_param:
        """
        f = kwargs.pop('file', None)
        headers, post_data = API._pack_image(filename, 4883, form_field='media', f=f)
        kwargs.update({'headers': headers, 'post_data': post_data})

        return bind_api(
            api=self,
            path='/media/upload.json',
            method='POST',
            payload_type='media',
            allowed_param=[],
            require_auth=True,
            upload_api=True
        )(*args, **kwargs)

    def update_with_media(self, filename, *args, **kwargs):
        """ :reference: https://developer.twitter.com/en/docs/tweets/post-and-engage/api-reference/post-statuses-update_with_media
            :allowed_param:'status', 'possibly_sensitive', 'in_reply_to_status_id', 'in_reply_to_status_id_str', 'auto_populate_reply_metadata', 'lat', 'long', 'place_id', 'display_coordinates'
        """
        f = kwargs.pop('file', None)
        headers, post_data = API._pack_image(filename, 3072, form_field='media[]', f=f)
        kwargs.update({'headers': headers, 'post_data': post_data})

        return bind_api(
            api=self,
            path='/statuses/update_with_media.json',
            method='POST',
            payload_type='status',
            allowed_param=[
                'status', 'possibly_sensitive', 'in_reply_to_status_id', 'in_reply_to_status_id_str',
                'auto_populate_reply_metadata', 'lat', 'long', 'place_id', 'display_coordinates'
            ],
            require_auth=True
        )(*args, **kwargs)

    @property
    def destroy_status(self):
        """ :reference: https://developer.twitter.com/en/docs/tweets/post-and-engage/api-reference/post-statuses-destroy-id
            :allowed_param:'id'
        """
        return bind_api(
            api=self,
            path='/statuses/destroy/{id}.json',
            method='POST',
            payload_type='status',
            allowed_param=['id'],
            require_auth=True
        )

    @property
    def retweet(self):
        """ :reference: https://developer.twitter.com/en/docs/tweets/post-and-engage/api-reference/post-statuses-retweet-id
            :allowed_param:'id'
        """
        return bind_api(
            api=self,
            path='/statuses/retweet/{id}.json',
            method='POST',
            payload_type='status',
            allowed_param=['id'],
            require_auth=True
        )

    @property
    def unretweet(self):
        """ :reference: https://developer.twitter.com/en/docs/tweets/post-and-engage/api-reference/post-statuses-unretweet-id
            :allowed_param:'id'
        """
        return bind_api(
            api=self,
            path='/statuses/unretweet/{id}.json',
            method='POST',
            payload_type='status',
            allowed_param=['id'],
            require_auth=True
        )

    @property
    def retweets(self):
        """ :reference: https://developer.twitter.com/en/docs/tweets/post-and-engage/api-reference/get-statuses-retweets-id
            :allowed_param:'id', 'count'
        """
        return bind_api(
            api=self,
            path='/statuses/retweets/{id}.json',
            payload_type='status', payload_list=True,
            allowed_param=['id', 'count'],
            require_auth=True
        )

    @property
    def retweeters(self):
        """ :reference: https://developer.twitter.com/en/docs/tweets/post-and-engage/api-reference/get-statuses-retweeters-ids
            :allowed_param:'id', 'cursor', 'stringify_ids
        """
        return bind_api(
            api=self,
            path='/statuses/retweeters/ids.json',
            payload_type='ids',
            allowed_param=['id', 'cursor', 'stringify_ids']
        )

    @property
    def get_user(self):
        """ :reference: https://developer.twitter.com/en/docs/accounts-and-users/follow-search-get-users/api-reference/get-users-show
            :allowed_param:'id', 'user_id', 'screen_name'
        """
        return bind_api(
            api=self,
            path='/users/show.json',
            payload_type='user',
            allowed_param=['id', 'user_id', 'screen_name']
        )

    @property
    def get_oembed(self):
        """ :reference: https://developer.twitter.com/en/docs/tweets/post-and-engage/api-reference/get-statuses-oembed
            :allowed_param:'id', 'url', 'maxwidth', 'hide_media', 'omit_script', 'align', 'related', 'lang'
        """
        return bind_api(
            api=self,
            path='/statuses/oembed.json',
            payload_type='json',
            allowed_param=['id', 'url', 'maxwidth', 'hide_media', 'omit_script', 'align', 'related', 'lang']
        )

    def lookup_users(self, user_ids=None, screen_names=None, include_entities=None, tweet_mode=None):
        """ Perform bulk look up of users from user ID or screen_name """
        post_data = {}
        if include_entities is not None:
            include_entities = 'true' if include_entities else 'false'
            post_data['include_entities'] = include_entities
        if user_ids:
            post_data['user_id'] = list_to_csv(user_ids)
        if screen_names:
            post_data['screen_name'] = list_to_csv(screen_names)
        if tweet_mode:
            post_data['tweet_mode'] = tweet_mode

        return self._lookup_users(post_data=post_data)

    @property
    def _lookup_users(self):
        """ :reference: https://developer.twitter.com/en/docs/accounts-and-users/follow-search-get-users/api-reference/get-users-lookup
            allowed_param='user_id', 'screen_name', 'include_entities', 'tweet_mode'
        """
        return bind_api(
            api=self,
            path='/users/lookup.json',
            payload_type='user', payload_list=True,
            method='POST',
            allowed_param=['user_id', 'screen_name', 'include_entities', 'tweet_mode']
        )

    def me(self):
        """ Get the authenticated user """
        return self.get_user(screen_name=self.auth.get_username())

    @property
    def search_users(self):
        """ :reference: https://developer.twitter.com/en/docs/accounts-and-users/follow-search-get-users/api-reference/get-users-search
            :allowed_param:'q', 'count', 'page'
        """
        return bind_api(
            api=self,
            path='/users/search.json',
            payload_type='user', payload_list=True,
            require_auth=True,
            allowed_param=['q', 'count', 'page']
        )

    @property
    def get_direct_message(self):
        """ :reference: https://developer.twitter.com/en/docs/direct-messages/sending-and-receiving/api-reference/get-event
            :allowed_param:'id'
        """
        return bind_api(
            api=self,
            path='/direct_messages/events/show.json',
            payload_type='direct_message',
            allowed_param=['id'],
            require_auth=True
        )

    @property
    def list_direct_messages(self):
        """ :reference: https://developer.twitter.com/en/docs/direct-messages/sending-and-receiving/api-reference/list-events
            :allowed_param:'count', 'cursor'
        """
        return bind_api(
            api=self,
            path='/direct_messages/events/list.json',
            payload_type='direct_message', payload_list=True,
            allowed_param=['count', 'cursor'],
            require_auth=True
        )

    def send_direct_message(self, recipient_id, text, quick_reply_type=None, attachment_type=None, attachment_media_id=None):
        """ Send a direct message to the specified user from the authenticating user """
        json_payload = {'event': {'type': 'message_create', 'message_create': {'target': {'recipient_id': recipient_id}}}}
        json_payload['event']['message_create']['message_data'] = {'text': text}
        if quick_reply_type is not None:
            json_payload['event']['message_create']['message_data']['quick_reply'] = {'type': quick_reply_type}
        if attachment_type is not None and attachment_media_id is not None:
            json_payload['event']['message_create']['message_data']['attachment'] = {'type': attachment_type}
            json_payload['event']['message_create']['message_data']['attachment']['media'] = {'id': attachment_media_id}

        return self._send_direct_message(json_payload=json_payload)

    @property
    def _send_direct_message(self):
        """ :reference: https://developer.twitter.com/en/docs/direct-messages/sending-and-receiving/api-reference/new-event
            :allowed_param:'recipient_id', 'text', 'quick_reply_type', 'attachment_type', attachment_media_id'
        """
        return bind_api(
            api=self,
            path='/direct_messages/events/new.json',
            method='POST',
            payload_type='direct_message',
            allowed_param=['recipient_id', 'text', 'quick_reply_type', 'attachment_type', 'attachment_media_id'],
            require_auth=True
        )

    @property
    def destroy_direct_message(self):
        """ :reference: https://developer.twitter.com/en/docs/direct-messages/sending-and-receiving/api-reference/delete-message-event
            :allowed_param:'id'
        """
        return bind_api(
            api=self,
            path='/direct_messages/events/destroy.json',
            method='DELETE',
            allowed_param=['id'],
            require_auth=True
        )

    @property
    def create_friendship(self):
        """ :reference: https://developer.twitter.com/en/docs/accounts-and-users/follow-search-get-users/api-reference/post-friendships-create
            :allowed_param:'id', 'user_id', 'screen_name', 'follow'
        """
        return bind_api(
            api=self,
            path='/friendships/create.json',
            method='POST',
            payload_type='user',
            allowed_param=['id', 'user_id', 'screen_name', 'follow'],
            require_auth=True
        )

    @property
    def destroy_friendship(self):
        """ :reference: https://developer.twitter.com/en/docs/accounts-and-users/follow-search-get-users/api-reference/post-friendships-destroy
            :allowed_param:'id', 'user_id', 'screen_name'
        """
        return bind_api(
            api=self,
            path='/friendships/destroy.json',
            method='POST',
            payload_type='user',
            allowed_param=['id', 'user_id', 'screen_name'],
            require_auth=True
        )

    @property
    def show_friendship(self):
        """ :reference: https://developer.twitter.com/en/docs/accounts-and-users/follow-search-get-users/api-reference/get-friendships-show
            :allowed_param:'source_id', 'source_screen_name', 'target_id', 'target_screen_name'
        """
        return bind_api(
            api=self,
            path='/friendships/show.json',
            payload_type='friendship',
            allowed_param=['source_id', 'source_screen_name',
                           'target_id', 'target_screen_name']
        )

    def lookup_friendships(self, user_ids=None, screen_names=None):
        """ Perform bulk look up of friendships from user ID or screenname """
        return self._lookup_friendships(list_to_csv(user_ids), list_to_csv(screen_names))

    @property
    def _lookup_friendships(self):
        """ :reference: https://developer.twitter.com/en/docs/accounts-and-users/follow-search-get-users/api-reference/get-friendships-lookup
            :allowed_param:'user_id', 'screen_name'
        """
        return bind_api(
            api=self,
            path='/friendships/lookup.json',
            payload_type='relationship', payload_list=True,
            allowed_param=['user_id', 'screen_name'],
            require_auth=True
        )

    @property
    def friends_ids(self):
        """ :reference: https://developer.twitter.com/en/docs/accounts-and-users/follow-search-get-users/api-reference/get-friends-ids
            :allowed_param:'id', 'user_id', 'screen_name', 'cursor'
        """
        return bind_api(
            api=self,
            path='/friends/ids.json',
            payload_type='ids',
            allowed_param=['id', 'user_id', 'screen_name', 'cursor']
        )

    @property
    def friends(self):
        """ :reference: https://developer.twitter.com/en/docs/accounts-and-users/follow-search-get-users/api-reference/get-friends-list
            :allowed_param:'id', 'user_id', 'screen_name', 'cursor', 'count', 'skip_status', 'include_user_entities'
        """
        return bind_api(
            api=self,
            path='/friends/list.json',
            payload_type='user', payload_list=True,
            allowed_param=['id', 'user_id', 'screen_name', 'cursor', 'count', 'skip_status', 'include_user_entities']
        )

    @property
    def friendships_incoming(self):
        """ :reference: https://developer.twitter.com/en/docs/accounts-and-users/follow-search-get-users/api-reference/get-friendships-incoming
            :allowed_param:'cursor'
        """
        return bind_api(
            api=self,
            path='/friendships/incoming.json',
            payload_type='ids',
            allowed_param=['cursor']
        )

    @property
    def friendships_outgoing(self):
        """ :reference: https://developer.twitter.com/en/docs/accounts-and-users/follow-search-get-users/api-reference/get-friendships-outgoing
            :allowed_param:'cursor'
        """
        return bind_api(
            api=self,
            path='/friendships/outgoing.json',
            payload_type='ids',
            allowed_param=['cursor']
        )

    @property
    def followers_ids(self):
        """ :reference: https://developer.twitter.com/en/docs/accounts-and-users/follow-search-get-users/api-reference/get-followers-ids
            :allowed_param:'id', 'user_id', 'screen_name', 'cursor', 'count'
        """
        return bind_api(
            api=self,
            path='/followers/ids.json',
            payload_type='ids',
            allowed_param=['id', 'user_id', 'screen_name', 'cursor', 'count']
        )

    @property
    def followers(self):
        """ :reference: https://developer.twitter.com/en/docs/accounts-and-users/follow-search-get-users/api-reference/get-followers-list
            :allowed_param:'id', 'user_id', 'screen_name', 'cursor', 'count', 'skip_status', 'include_user_entities'
        """
        return bind_api(
            api=self,
            path='/followers/list.json',
            payload_type='user', payload_list=True,
            allowed_param=['id', 'user_id', 'screen_name', 'cursor', 'count',
                           'skip_status', 'include_user_entities']
        )

    @property
    def get_settings(self):
        """ :reference: https://developer.twitter.com/en/docs/accounts-and-users/manage-account-settings/api-reference/get-account-settings """
        return bind_api(
            api=self,
            path='/account/settings.json',
            payload_type='json',
            use_cache=False
        )

    @property
    def set_settings(self):
        """ :reference: https://developer.twitter.com/en/docs/accounts-and-users/manage-account-settings/api-reference/post-account-settings
            :allowed_param:'sleep_time_enabled', 'start_sleep_time',
            'end_sleep_time', 'time_zone', 'trend_location_woeid',
            'allow_contributor_request', 'lang'
        """
        return bind_api(
            api=self,
            path='/account/settings.json',
            method='POST',
            payload_type='json',
            allowed_param=['sleep_time_enabled', 'start_sleep_time',
                           'end_sleep_time', 'time_zone',
                           'trend_location_woeid', 'allow_contributor_request',
                           'lang'],
            use_cache=False
        )

    def verify_credentials(self, **kargs):
        """ :reference: https://developer.twitter.com/en/docs/accounts-and-users/manage-account-settings/api-reference/get-account-verify_credentials
            :allowed_param:'include_entities', 'skip_status', 'include_email'
        """
        try:
            return bind_api(
                api=self,
                path='/account/verify_credentials.json',
                payload_type='user',
                require_auth=True,
                allowed_param=['include_entities', 'skip_status', 'include_email'],
            )(**kargs)
        except TweepError as e:
            if e.response and e.response.status == 401:
                return False
            raise

    @property
    def rate_limit_status(self):
        """ :reference: https://developer.twitter.com/en/docs/developer-utilities/rate-limit-status/api-reference/get-application-rate_limit_status
            :allowed_param:'resources'
        """
        return bind_api(
            api=self,
            path='/application/rate_limit_status.json',
            payload_type='json',
            allowed_param=['resources'],
            use_cache=False
        )

    def update_profile_image(self, filename, file_=None):
        """ :reference: https://developer.twitter.com/en/docs/accounts-and-users/manage-account-settings/api-reference/post-account-update_profile_image
            :allowed_param:'include_entities', 'skip_status'
        """
        headers, post_data = API._pack_image(filename, 700, f=file_)
        return bind_api(
            api=self,
            path='/account/update_profile_image.json',
            method='POST',
            payload_type='user',
            allowed_param=['include_entities', 'skip_status'],
            require_auth=True
        )(self, post_data=post_data, headers=headers)

    def update_profile_background_image(self, filename, **kargs):
        """ :reference: https://developer.twitter.com/en/docs/accounts-and-users/manage-account-settings/api-reference/post-account-update_profile_background_image
            :allowed_param:'tile', 'include_entities', 'skip_status', 'use'
        """
        f = kargs.pop('file', None)
        headers, post_data = API._pack_image(filename, 800, f=f)
        return bind_api(
            api=self,
            path='/account/update_profile_background_image.json',
            method='POST',
            payload_type='user',
            allowed_param=['tile', 'include_entities', 'skip_status', 'use'],
            require_auth=True
        )(post_data=post_data, headers=headers)

    def update_profile_banner(self, filename, **kargs):
        """ :reference: https://developer.twitter.com/en/docs/accounts-and-users/manage-account-settings/api-reference/post-account-update_profile_banner
            :allowed_param:'width', 'height', 'offset_left', 'offset_right'
        """
        f = kargs.pop('file', None)
        headers, post_data = API._pack_image(filename, 700, form_field="banner", f=f)
        return bind_api(
            api=self,
            path='/account/update_profile_banner.json',
            method='POST',
            allowed_param=['width', 'height', 'offset_left', 'offset_right'],
            require_auth=True
        )(post_data=post_data, headers=headers)

    @property
    def update_profile(self):
        """ :reference: https://developer.twitter.com/en/docs/accounts-and-users/manage-account-settings/api-reference/post-account-update_profile
            :allowed_param:'name', 'url', 'location', 'description', 'profile_link_color'
        """
        return bind_api(
            api=self,
            path='/account/update_profile.json',
            method='POST',
            payload_type='user',
            allowed_param=['name', 'url', 'location', 'description', 'profile_link_color'],
            require_auth=True
        )

    @property
    def favorites(self):
        """ :reference: https://developer.twitter.com/en/docs/tweets/post-and-engage/api-reference/get-favorites-list
            :allowed_param:'screen_name', 'user_id', 'max_id', 'count', 'since_id', 'max_id'
        """
        return bind_api(
            api=self,
            path='/favorites/list.json',
            payload_type='status', payload_list=True,
            allowed_param=['screen_name', 'user_id', 'max_id', 'count', 'since_id', 'max_id']
        )

    @property
    def create_favorite(self):
        """ :reference: https://developer.twitter.com/en/docs/tweets/post-and-engage/api-reference/post-favorites-create
            :allowed_param:'id'
        """
        return bind_api(
            api=self,
            path='/favorites/create.json',
            method='POST',
            payload_type='status',
            allowed_param=['id'],
            require_auth=True
        )

    @property
    def destroy_favorite(self):
        """ :reference: https://developer.twitter.com/en/docs/tweets/post-and-engage/api-reference/post-favorites-destroy
            :allowed_param:'id'
        """
        return bind_api(
            api=self,
            path='/favorites/destroy.json',
            method='POST',
            payload_type='status',
            allowed_param=['id'],
            require_auth=True
        )

    @property
    def create_block(self):
        """ :reference: https://developer.twitter.com/en/docs/accounts-and-users/mute-block-report-users/api-reference/post-blocks-create
            :allowed_param:'id', 'user_id', 'screen_name'
        """
        return bind_api(
            api=self,
            path='/blocks/create.json',
            method='POST',
            payload_type='user',
            allowed_param=['id', 'user_id', 'screen_name'],
            require_auth=True
        )

    @property
    def destroy_block(self):
        """ :reference: https://developer.twitter.com/en/docs/accounts-and-users/mute-block-report-users/api-reference/post-blocks-destroy
            :allowed_param:'id', 'user_id', 'screen_name'
        """
        return bind_api(
            api=self,
            path='/blocks/destroy.json',
            method='POST',
            payload_type='user',
            allowed_param=['id', 'user_id', 'screen_name'],
            require_auth=True
        )

    @property
    def mutes_ids(self):
        """ :reference: https://developer.twitter.com/en/docs/accounts-and-users/mute-block-report-users/api-reference/get-mutes-users-ids
            :allowed_param:'cursor'
        """
        return bind_api(
            api=self,
            path='/mutes/users/ids.json',
            payload_type='ids',
            allowed_param=['cursor'],
            require_auth=True
        )
    
    @property
    def mutes(self):
        """ :reference: https://developer.twitter.com/en/docs/accounts-and-users/mute-block-report-users/api-reference/get-mutes-users-list
            :allowed_param: 'cursor', 'include_entities', 'skip_status'
        """
        return bind_api(
            api=self,
            path='/mutes/users/list.json',
            payload_type='user', payload_list=True,
            allowed_param=['cursor', 'include_entities', 'skip_status'],
            required_auth=True
        )
           

    @property
    def create_mute(self):
        """ :reference: https://developer.twitter.com/en/docs/accounts-and-users/mute-block-report-users/api-reference/post-mutes-users-create
            :allowed_param:'id', 'user_id', 'screen_name'
        """
        return bind_api(
            api=self,
            path='/mutes/users/create.json',
            method='POST',
            payload_type='user',
            allowed_param=['id', 'user_id', 'screen_name'],
            require_auth=True
        )

    @property
    def destroy_mute(self):
        """ :reference: https://developer.twitter.com/en/docs/accounts-and-users/mute-block-report-users/api-reference/post-mutes-users-destroy
            :allowed_param:'id', 'user_id', 'screen_name'
        """
        return bind_api(
            api=self,
            path='/mutes/users/destroy.json',
            method='POST',
            payload_type='user',
            allowed_param=['id', 'user_id', 'screen_name'],
            require_auth=True
        )

    @property
    def blocks(self):
        """ :reference: https://developer.twitter.com/en/docs/accounts-and-users/mute-block-report-users/api-reference/get-blocks-list
            :allowed_param:'cursor'
        """
        return bind_api(
            api=self,
            path='/blocks/list.json',
            payload_type='user', payload_list=True,
            allowed_param=['cursor'],
            require_auth=True
        )

    @property
    def blocks_ids(self):
        """ :reference: https://developer.twitter.com/en/docs/accounts-and-users/mute-block-report-users/api-reference/get-blocks-ids
            :allowed_param:'cursor'
        """
        return bind_api(
            api=self,
            path='/blocks/ids.json',
            payload_type='ids',
            allowed_param=['cursor'],
            require_auth=True
        )

    @property
    def report_spam(self):
        """ :reference: https://developer.twitter.com/en/docs/accounts-and-users/mute-block-report-users/api-reference/post-users-report_spam
            :allowed_param:'user_id', 'screen_name', 'perform_block'
        """
        return bind_api(
            api=self,
            path='/users/report_spam.json',
            method='POST',
            payload_type='user',
            allowed_param=['user_id', 'screen_name', 'perform_block'],
            require_auth=True
        )

    @property
    def saved_searches(self):
        """ :reference: https://developer.twitter.com/en/docs/accounts-and-users/manage-account-settings/api-reference/get-saved_searches-list """
        return bind_api(
            api=self,
            path='/saved_searches/list.json',
            payload_type='saved_search', payload_list=True,
            require_auth=True
        )

    @property
    def get_saved_search(self):
        """ :reference: https://developer.twitter.com/en/docs/accounts-and-users/manage-account-settings/api-reference/get-saved_searches-show-id
            :allowed_param:'id'
        """
        return bind_api(
            api=self,
            path='/saved_searches/show/{id}.json',
            payload_type='saved_search',
            allowed_param=['id'],
            require_auth=True
        )

    @property
    def create_saved_search(self):
        """ :reference: https://developer.twitter.com/en/docs/accounts-and-users/manage-account-settings/api-reference/post-saved_searches-create
            :allowed_param:'query'
        """
        return bind_api(
            api=self,
            path='/saved_searches/create.json',
            method='POST',
            payload_type='saved_search',
            allowed_param=['query'],
            require_auth=True
        )

    @property
    def destroy_saved_search(self):
        """ :reference: https://developer.twitter.com/en/docs/accounts-and-users/manage-account-settings/api-reference/post-saved_searches-destroy-id
            :allowed_param:'id'
        """
        return bind_api(
            api=self,
            path='/saved_searches/destroy/{id}.json',
            method='POST',
            payload_type='saved_search',
            allowed_param=['id'],
            require_auth=True
        )

    @property
    def create_list(self):
        """ :reference: https://developer.twitter.com/en/docs/accounts-and-users/create-manage-lists/api-reference/post-lists-create
            :allowed_param:'name', 'mode', 'description'
        """
        return bind_api(
            api=self,
            path='/lists/create.json',
            method='POST',
            payload_type='list',
            allowed_param=['name', 'mode', 'description'],
            require_auth=True
        )

    @property
    def destroy_list(self):
        """ :reference: https://developer.twitter.com/en/docs/accounts-and-users/create-manage-lists/api-reference/post-lists-destroy
            :allowed_param:'owner_screen_name', 'owner_id', 'list_id', 'slug'
        """
        return bind_api(
            api=self,
            path='/lists/destroy.json',
            method='POST',
            payload_type='list',
            allowed_param=['owner_screen_name', 'owner_id', 'list_id', 'slug'],
            require_auth=True
        )

    @property
    def update_list(self):
        """ :reference: https://developer.twitter.com/en/docs/accounts-and-users/create-manage-lists/api-reference/post-lists-update
            :allowed_param: list_id', 'slug', 'name', 'mode', 'description', 'owner_screen_name', 'owner_id'
        """
        return bind_api(
            api=self,
            path='/lists/update.json',
            method='POST',
            payload_type='list',
            allowed_param=['list_id', 'slug', 'name', 'mode', 'description', 'owner_screen_name', 'owner_id'],
            require_auth=True
        )

    @property
    def lists_all(self):
        """ :reference: https://developer.twitter.com/en/docs/accounts-and-users/create-manage-lists/api-reference/get-lists-list
            :allowed_param:'screen_name', 'user_id'
        """
        return bind_api(
            api=self,
            path='/lists/list.json',
            payload_type='list', payload_list=True,
            allowed_param=['screen_name', 'user_id'],
            require_auth=True
        )

    @property
    def lists_memberships(self):
        """ :reference: https://developer.twitter.com/en/docs/accounts-and-users/create-manage-lists/api-reference/get-lists-memberships
            :allowed_param:'screen_name', 'user_id', 'filter_to_owned_lists', 'cursor'
        """
        return bind_api(
            api=self,
            path='/lists/memberships.json',
            payload_type='list', payload_list=True,
            allowed_param=['screen_name', 'user_id', 'filter_to_owned_lists', 'cursor'],
            require_auth=True
        )

    @property
    def lists_subscriptions(self):
        """ :reference: https://developer.twitter.com/en/docs/accounts-and-users/create-manage-lists/api-reference/get-lists-subscriptions
            :allowed_param:'screen_name', 'user_id', 'cursor'
        """
        return bind_api(
            api=self,
            path='/lists/subscriptions.json',
            payload_type='list', payload_list=True,
            allowed_param=['screen_name', 'user_id', 'cursor'],
            require_auth=True
        )

    @property
    def list_timeline(self):
        """ :reference: https://developer.twitter.com/en/docs/accounts-and-users/create-manage-lists/api-reference/get-lists-statuses
            :allowed_param:'owner_screen_name', 'slug', 'owner_id', 'list_id',
             'since_id', 'max_id', 'count', 'include_rts
        """
        return bind_api(
            api=self,
            path='/lists/statuses.json',
            payload_type='status', payload_list=True,
            allowed_param=['owner_screen_name', 'slug', 'owner_id',
                           'list_id', 'since_id', 'max_id', 'count',
                           'include_rts']
        )

    @property
    def get_list(self):
        """ :reference: https://developer.twitter.com/en/docs/accounts-and-users/create-manage-lists/api-reference/get-lists-show
            :allowed_param:'owner_screen_name', 'owner_id', 'slug', 'list_id'
        """
        return bind_api(
            api=self,
            path='/lists/show.json',
            payload_type='list',
            allowed_param=['owner_screen_name', 'owner_id', 'slug', 'list_id']
        )

    @property
    def add_list_member(self):
        """ :reference: https://developer.twitter.com/en/docs/accounts-and-users/create-manage-lists/api-reference/post-lists-members-create
            :allowed_param:'screen_name', 'user_id', 'owner_screen_name',
             'owner_id', 'slug', 'list_id'
        """
        return bind_api(
            api=self,
            path='/lists/members/create.json',
            method='POST',
            payload_type='list',
            allowed_param=['screen_name', 'user_id', 'owner_screen_name',
                           'owner_id', 'slug', 'list_id'],
            require_auth=True
        )

    @property
    def remove_list_member(self):
        """ :reference: https://developer.twitter.com/en/docs/accounts-and-users/create-manage-lists/api-reference/post-lists-members-destroy
            :allowed_param:'screen_name', 'user_id', 'owner_screen_name',
             'owner_id', 'slug', 'list_id'
        """
        return bind_api(
            api=self,
            path='/lists/members/destroy.json',
            method='POST',
            payload_type='list',
            allowed_param=['screen_name', 'user_id', 'owner_screen_name',
                           'owner_id', 'slug', 'list_id'],
            require_auth=True
        )

    def add_list_members(self, screen_name=None, user_id=None, slug=None,
                         list_id=None, owner_id=None, owner_screen_name=None):
        """ Perform bulk add of list members from user ID or screenname """
        return self._add_list_members(list_to_csv(screen_name),
                                      list_to_csv(user_id),
                                      slug, list_id, owner_id,
                                      owner_screen_name)

    @property
    def _add_list_members(self):
        """ :reference: https://developer.twitter.com/en/docs/accounts-and-users/create-manage-lists/api-reference/post-lists-members-create_all
            :allowed_param:'screen_name', 'user_id', 'slug', 'list_id',
            'owner_id', 'owner_screen_name'

        """
        return bind_api(
            api=self,
            path='/lists/members/create_all.json',
            method='POST',
            payload_type='list',
            allowed_param=['screen_name', 'user_id', 'slug', 'list_id',
                           'owner_id', 'owner_screen_name'],
            require_auth=True
        )

    def remove_list_members(self, screen_name=None, user_id=None, slug=None,
                            list_id=None, owner_id=None, owner_screen_name=None):
        """ Perform bulk remove of list members from user ID or screenname """
        return self._remove_list_members(list_to_csv(screen_name),
                                         list_to_csv(user_id),
                                         slug, list_id, owner_id,
                                         owner_screen_name)

    @property
    def _remove_list_members(self):
        """ :reference: https://developer.twitter.com/en/docs/accounts-and-users/create-manage-lists/api-reference/post-lists-members-destroy_all
            :allowed_param:'screen_name', 'user_id', 'slug', 'list_id',
            'owner_id', 'owner_screen_name'

        """
        return bind_api(
            api=self,
            path='/lists/members/destroy_all.json',
            method='POST',
            payload_type='list',
            allowed_param=['screen_name', 'user_id', 'slug', 'list_id',
                           'owner_id', 'owner_screen_name'],
            require_auth=True
        )

    @property
    def list_members(self):
        """ :reference: https://developer.twitter.com/en/docs/accounts-and-users/create-manage-lists/api-reference/get-lists-members
            :allowed_param:'owner_screen_name', 'slug', 'list_id',
             'owner_id', 'cursor
        """
        return bind_api(
            api=self,
            path='/lists/members.json',
            payload_type='user', payload_list=True,
            allowed_param=['owner_screen_name', 'slug', 'list_id',
                           'owner_id', 'cursor']
        )

    @property
    def show_list_member(self):
        """ :reference: https://developer.twitter.com/en/docs/accounts-and-users/create-manage-lists/api-reference/get-lists-members-show
            :allowed_param:'list_id', 'slug', 'user_id', 'screen_name',
             'owner_screen_name', 'owner_id
        """
        return bind_api(
            api=self,
            path='/lists/members/show.json',
            payload_type='user',
            allowed_param=['list_id', 'slug', 'user_id', 'screen_name',
                           'owner_screen_name', 'owner_id']
        )

    @property
    def subscribe_list(self):
        """ :reference: https://developer.twitter.com/en/docs/accounts-and-users/create-manage-lists/api-reference/post-lists-subscribers-create
            :allowed_param:'owner_screen_name', 'slug', 'owner_id',
            'list_id'
        """
        return bind_api(
            api=self,
            path='/lists/subscribers/create.json',
            method='POST',
            payload_type='list',
            allowed_param=['owner_screen_name', 'slug', 'owner_id',
                           'list_id'],
            require_auth=True
        )

    @property
    def unsubscribe_list(self):
        """ :reference: https://developer.twitter.com/en/docs/accounts-and-users/create-manage-lists/api-reference/post-lists-subscribers-destroy
            :allowed_param:'owner_screen_name', 'slug', 'owner_id',
            'list_id'
        """
        return bind_api(
            api=self,
            path='/lists/subscribers/destroy.json',
            method='POST',
            payload_type='list',
            allowed_param=['owner_screen_name', 'slug', 'owner_id',
                           'list_id'],
            require_auth=True
        )

    @property
    def list_subscribers(self):
        """ :reference: https://developer.twitter.com/en/docs/accounts-and-users/create-manage-lists/api-reference/get-lists-subscribers
            :allowed_param:'owner_screen_name', 'slug', 'owner_id',
             'list_id', 'cursor
        """
        return bind_api(
            api=self,
            path='/lists/subscribers.json',
            payload_type='user', payload_list=True,
            allowed_param=['owner_screen_name', 'slug', 'owner_id',
                           'list_id', 'cursor']
        )

    @property
    def show_list_subscriber(self):
        """ :reference: https://developer.twitter.com/en/docs/accounts-and-users/create-manage-lists/api-reference/get-lists-subscribers-show
            :allowed_param:'owner_screen_name', 'slug', 'screen_name',
             'owner_id', 'list_id', 'user_id
        """
        return bind_api(
            api=self,
            path='/lists/subscribers/show.json',
            payload_type='user',
            allowed_param=['owner_screen_name', 'slug', 'screen_name',
                           'owner_id', 'list_id', 'user_id']
        )

    @property
    def trends_available(self):
        """ :reference: https://developer.twitter.com/en/docs/trends/locations-with-trending-topics/api-reference/get-trends-available """
        return bind_api(
            api=self,
            path='/trends/available.json',
            payload_type='json'
        )

    @property
    def trends_place(self):
        """ :reference: https://developer.twitter.com/en/docs/trends/trends-for-location/api-reference/get-trends-place
            :allowed_param:'id', 'exclude'
        """
        return bind_api(
            api=self,
            path='/trends/place.json',
            payload_type='json',
            allowed_param=['id', 'exclude']
        )

    @property
    def trends_closest(self):
        """ :reference: https://developer.twitter.com/en/docs/trends/locations-with-trending-topics/api-reference/get-trends-closest
            :allowed_param:'lat', 'long'
        """
        return bind_api(
            api=self,
            path='/trends/closest.json',
            payload_type='json',
            allowed_param=['lat', 'long']
        )

    @property
    def search(self):
        """ :reference: https://developer.twitter.com/en/docs/tweets/search/api-reference/get-search-tweets
            :allowed_param:'q', 'lang', 'locale', 'since_id', 'geocode',
             'max_id', 'until', 'result_type', 'count',
              'include_entities'
        """
        return bind_api(
            api=self,
            path='/search/tweets.json',
            payload_type='search_results',
            allowed_param=['q', 'lang', 'locale', 'since_id', 'geocode',
                           'max_id', 'until', 'result_type', 'count',
                           'include_entities']
        )

    @property
    def reverse_geocode(self):
        """ :reference: https://developer.twitter.com/en/docs/geo/places-near-location/api-reference/get-geo-reverse_geocode
            :allowed_param:'lat', 'long', 'accuracy', 'granularity', 'max_results'
        """
        return bind_api(
            api=self,
            path='/geo/reverse_geocode.json',
            payload_type='place', payload_list=True,
            allowed_param=['lat', 'long', 'accuracy', 'granularity',
                           'max_results']
        )

    @property
    def geo_id(self):
        """ :reference: https://developer.twitter.com/en/docs/geo/place-information/api-reference/get-geo-id-place_id
            :allowed_param:'id'
        """
        return bind_api(
            api=self,
            path='/geo/id/{id}.json',
            payload_type='place',
            allowed_param=['id']
        )

    @property
    def geo_search(self):
        """ :reference: https://developer.twitter.com/en/docs/geo/places-near-location/api-reference/get-geo-search
            :allowed_param:'lat', 'long', 'query', 'ip', 'granularity',
             'accuracy', 'max_results', 'contained_within

        """
        return bind_api(
            api=self,
            path='/geo/search.json',
            payload_type='place', payload_list=True,
            allowed_param=['lat', 'long', 'query', 'ip', 'granularity',
                           'accuracy', 'max_results', 'contained_within']
        )

    @property
    def geo_similar_places(self):
        """ :reference: https://dev.twitter.com/rest/reference/get/geo/similar_places
            :allowed_param:'lat', 'long', 'name', 'contained_within'
        """
        return bind_api(
            api=self,
            path='/geo/similar_places.json',
            payload_type='place', payload_list=True,
            allowed_param=['lat', 'long', 'name', 'contained_within']
        )

    @property
    def supported_languages(self):
        """ :reference: https://developer.twitter.com/en/docs/developer-utilities/supported-languages/api-reference/get-help-languages """
        return bind_api(
            api=self,
            path='/help/languages.json',
            payload_type='json',
            require_auth=True
        )

    @property
    def configuration(self):
        """ :reference: https://developer.twitter.com/en/docs/developer-utilities/configuration/api-reference/get-help-configuration """
        return bind_api(
            api=self,
            path='/help/configuration.json',
            payload_type='json',
            require_auth=True
        )

    """ Internal use only """

    @staticmethod
    def _pack_image(filename, max_size, form_field="image", f=None):
        """Pack image from file into multipart-formdata post body"""
        # image must be less than 700kb in size
        if f is None:
            try:
                if os.path.getsize(filename) > (max_size * 1024):
                    raise TweepError('File is too big, must be less than %skb.' % max_size)
            except os.error as e:
                raise TweepError('Unable to access file: %s' % e.strerror)

            # build the mulitpart-formdata body
            fp = open(filename, 'rb')
        else:
            f.seek(0, 2)  # Seek to end of file
            if f.tell() > (max_size * 1024):
                raise TweepError('File is too big, must be less than %skb.' % max_size)
            f.seek(0)  # Reset to beginning of file
            fp = f

        # image must be gif, jpeg, or png
        file_type = imghdr.what(filename)
        if file_type is None:
            raise TweepError('Could not determine file type')
        if file_type not in ['gif', 'jpeg', 'png']:
            raise TweepError('Invalid file type for image: %s' % file_type)

        if isinstance(filename, six.text_type):
            filename = filename.encode("utf-8")

        BOUNDARY = b'Tw3ePy'
        body = []
        body.append(b'--' + BOUNDARY)
        body.append('Content-Disposition: form-data; name="{0}";'
                    ' filename="{1}"'.format(form_field, filename)
                    .encode('utf-8'))
        body.append('Content-Type: {0}'.format(file_type).encode('utf-8'))
        body.append(b'')
        body.append(fp.read())
        body.append(b'--' + BOUNDARY + b'--')
        body.append(b'')
        fp.close()
        body = b'\r\n'.join(body)

        # build headers
        headers = {
            'Content-Type': 'multipart/form-data; boundary=Tw3ePy',
            'Content-Length': str(len(body))
        }

        return headers, body<|MERGE_RESOLUTION|>--- conflicted
+++ resolved
@@ -2,15 +2,8 @@
 # Copyright 2009-2019 Joshua Roesslein
 # See LICENSE for details.
 
-<<<<<<< HEAD
-from __future__ import print_function
-
+import imghdr
 import os
-import imghdr
-=======
-import mimetypes
-import os
->>>>>>> 9e40a9c2
 
 import six
 
